--- conflicted
+++ resolved
@@ -84,30 +84,6 @@
     private final String roomName;
 
     /**
-<<<<<<< HEAD
-=======
-     * The address of XMPP server to which the focus user will connect to.
-     */
-    private final String serverAddress;
-
-    /**
-     * The name of XMPP domain used by the focus user to login.
-     */
-    private final String xmppDomain;
-
-    /**
-     * The name of XMPP user used by the focus to login.
-     */
-    private final String xmppUsername;
-
-    /**
-     * The password user by the focus to login
-     * (if null then will login anonymously).
-     */
-    private final String xmppLoginPassword;
-
-    /**
->>>>>>> 3adcdd59
      * {@link ConferenceListener} that will be notified about conference events.
      */
     private final ConferenceListener listener;
@@ -203,29 +179,15 @@
      * @param config the conference configuration instance.
      */
     public JitsiMeetConference(String roomName,
-<<<<<<< HEAD
                                String focusUserName,
                                ProtocolProviderHandler protocolProviderHandler,
-=======
-                               String serverAddress,
-                               String xmppDomain,
-                               String xmppUsername,
-                               String xmppLoginPassword,
->>>>>>> 3adcdd59
                                ConferenceListener listener,
                                JitsiMeetConfig config)
     {
         this.id = ID_DATE_FORMAT.format(new Date()) + "_" + hashCode();
         this.roomName = roomName;
-<<<<<<< HEAD
         this.focusUserName = focusUserName;
         this.protocolProviderHandler = protocolProviderHandler;
-=======
-        this.serverAddress = serverAddress;
-        this.xmppDomain = xmppDomain != null ? xmppDomain : serverAddress;
-        this.xmppUsername = xmppUsername;
-        this.xmppLoginPassword = xmppLoginPassword;
->>>>>>> 3adcdd59
         this.listener = listener;
         this.config = config;
     }
@@ -242,14 +204,8 @@
         if (started)
             return;
 
-<<<<<<< HEAD
-=======
         started = true;
-
-        protocolProviderHandler.start(
-            serverAddress, xmppDomain, xmppLoginPassword, xmppUsername, this);
-
->>>>>>> 3adcdd59
+        
         colibri
             = protocolProviderHandler.getOperationSet(
                     OperationSetColibriConference.class);
@@ -275,17 +231,13 @@
         services.getBridgeSelector()
             .setPreConfiguredBridge(config.getPreConfiguredVideobridge());
 
-<<<<<<< HEAD
-        if (protocolProviderHandler.isRegistered())
-=======
         // Set pre-configured SIP gateway
         if (config.getPreConfiguredSipGateway() != null)
         {
             services.setSipGateway(config.getPreConfiguredSipGateway());
         }
 
-        if (!protocolProviderHandler.isRegistered())
->>>>>>> 3adcdd59
+        if (protocolProviderHandler.isRegistered())
         {
             joinTheRoom();
         }
@@ -416,20 +368,14 @@
             return;
         }
 
-<<<<<<< HEAD
-        // Invite peer takes time because of channel allocation, so schedule
-        // this on separate thread
-        FocusBundleActivator
-            .getSharedThreadPool()
-            .submit(new Runnable()
-            {
-                @Override
-                public void run()
-                {
-                    inviteChatMember(chatRoomMember);
-                }
-            });
-=======
+        // FIXME: verify
+        if (colibriConference == null)
+        {
+            colibriConference = colibri.createNewConference();
+
+            colibriConference.setConfig(config);
+        }
+
         // Invite all not invited yet
         if (participants.size() == 0)
         {
@@ -443,7 +389,6 @@
         {
             inviteChatMember(chatRoomMember);
         }
->>>>>>> 3adcdd59
     }
 
     /**
@@ -501,7 +446,7 @@
         // Feature discovery
         List<String> features
             = DiscoveryUtil.discoverParticipantFeatures(
-                    getXmppProvider(), address);
+            getXmppProvider(), address);
 
         newParticipant.setSupportedFeatures(features);
 
@@ -566,16 +511,12 @@
                 bridgesIterator.next());
         }
 
-<<<<<<< HEAD
-        boolean conferenceExists = colibriConference.getConferenceId() != null;
-=======
->>>>>>> 3adcdd59
         while (true)
         {
             try
             {
                 logger.info(
-                    "Using " + colibri.getJitsiVideobridge() 
+                    "Using " + colibriConference.getJitsiVideobridge() 
                         + " to allocate channels for: "
                         + peer.getChatMember().getContactAddress());
                 
@@ -588,25 +529,18 @@
                 bridgeSelector.updateBridgeOperationalStatus(
                     colibriConference.getJitsiVideobridge(), true);
 
-                if (colibri.hasJustAllocated())
-                {
-<<<<<<< HEAD
-                    // If conferenceId is returned at this point it means that
-                    // the conference has just been created, so we log it.
-                    String conferenceId = colibriConference.getConferenceId();
-                    if (conferenceId != null)
-=======
+                if (colibriConference.hasJustAllocated())
+                {
                     EventAdmin eventAdmin
                             = FocusBundleActivator.getEventAdmin();
                     if (eventAdmin != null)
->>>>>>> 3adcdd59
                     {
                         eventAdmin.sendEvent(
                             EventFactory.conferenceRoom(
-                                    colibri.getConferenceId(),
+                                    colibriConference.getConferenceId(),
                                     roomName,
                                     getId(),
-                                    colibri.getJitsiVideobridge()));
+                                    colibriConference.getJitsiVideobridge()));
                     }
                 }
                 return peerChannels;
@@ -624,7 +558,7 @@
 
                 // Check if the conference is in progress
                 if (!StringUtils.isNullOrEmpty(
-                    colibriConference.getConferenceId()))
+                        colibriConference.getConferenceId()))
                 {
                     // Restart
                     logger.error("Bridge failure - stopping the conference");
@@ -643,7 +577,7 @@
 
                 if (nextBridge != null)
                 {
-                    colibri.setJitsiVideobridge(nextBridge);
+                    colibriConference.setJitsiVideobridge(nextBridge);
                 }
                 else
                 {
@@ -652,15 +586,6 @@
                         "Failed to allocate channels - all bridges are faulty",
                         BRIDGE_FAILURE_ERR_CODE);
                 }
-<<<<<<< HEAD
-                else
-                {
-                    // Try next bridge
-                    colibriConference
-                        .setJitsiVideobridge(bridgesIterator.next());
-                }
-=======
->>>>>>> 3adcdd59
             }
         }
     }
@@ -908,24 +833,16 @@
     }
 
     /**
-<<<<<<< HEAD
      * Initializes the conference by inviting first participants.
      *
      * @return <tt>false</tt> if it's too early to start, or <tt>true</tt>
      *         if the conference has started.
      */
-    private synchronized boolean initConference()
+    private boolean initConference()
     {
         if (!checkAtLeastTwoParticipants())
             return false;
 
-        if (colibriConference == null)
-        {
-            colibriConference = colibri.createNewConference();
-
-            colibriConference.setConfig(config);
-        }
-
         for (ChatRoomMember member : chatRoom.getMembers())
         {
             inviteChatMember(member);
@@ -935,8 +852,6 @@
     }
 
     /**
-=======
->>>>>>> 3adcdd59
      * Counts the number of non-focus chat room members and returns
      * <tt>true</tt> if there are at least two of them.
      *
@@ -1074,13 +989,9 @@
                         = leftPeer.getColibriChannelsInfo();
                 if (peerChannels != null)
                 {
-<<<<<<< HEAD
-                    colibriConference
-                        .expireChannels(leftPeer.getColibriChannelsInfo());
-=======
                     logger.info("Expiring channels for: " + contactAddress);
-                    colibri.expireChannels(leftPeer.getColibriChannelsInfo());
->>>>>>> 3adcdd59
+                    colibriConference.expireChannels(
+                        leftPeer.getColibriChannelsInfo());
                 }
                 //jingle.terminateSession(session.getJingleSession());
             }
@@ -1124,25 +1035,16 @@
     {
         logger.info("Reg state changed: " + evt);
 
-<<<<<<< HEAD
         if (RegistrationState.REGISTERED.equals(evt.getNewState()))
         {
-            //FIXME: verify if it's ok
-            getDirectXmppOpSet().addPacketHandler(
-                messageListener,
-                new AndFilter(
-                    new MessageTypeFilter(Message.Type.normal),
-                    new ToContainsFilter(getFocusJid())));
-        }
-        if (chatRoom == null)
-        {
-            joinTheRoom();
-        }
-        // We're not interested in event other that REGISTERED
-        protocolProviderHandler.removeRegistrationListener(this);
-=======
-        maybeJoinTheRoom();
->>>>>>> 3adcdd59
+         
+            if (chatRoom == null)
+            {
+                joinTheRoom();
+            }
+            // We're not interested in event other that REGISTERED
+            protocolProviderHandler.removeRegistrationListener(this);
+        }
     }
 
     private Participant findParticipantForJingleSession(
@@ -1233,12 +1135,8 @@
         participant.addSSRCGroupsFromContent(answer);
 
         // Update SSRC groups
-<<<<<<< HEAD
-        colibriConference.updateSsrcGroupsInfo(
-=======
-        colibri.updateSourcesInfo(
+        colibriConference.updateSourcesInfo(
             participant.getSSRCsCopy(),
->>>>>>> 3adcdd59
             participant.getSSRCGroupsCopy(),
             participant.getColibriChannelsInfo());
 
@@ -1345,9 +1243,10 @@
 
             // FIXME: initiator
             boolean initiator = true;
-            colibriConference
-                .updateBundleTransportInfo(
-                    initiator, transport, participant.getColibriChannelsInfo());
+            colibriConference.updateBundleTransportInfo(
+                initiator,
+                transport,
+                participant.getColibriChannelsInfo());
         }
         else
         {
@@ -1367,10 +1266,10 @@
 
             // FIXME: initiator
             boolean initiator = true;
-            colibriConference
-                .updateTransportInfo(
-                    initiator,  transportMap,
-                    participant.getColibriChannelsInfo());
+            colibriConference.updateTransportInfo(
+                initiator,
+                transportMap,
+                participant.getColibriChannelsInfo());
         }
     }
 
@@ -1405,12 +1304,8 @@
             = MediaSSRCGroupMap.getSSRCGroupsForContents(contents);
 
         // Updates SSRC Groups on the bridge
-<<<<<<< HEAD
-        colibriConference.updateSsrcGroupsInfo(
-=======
-        colibri.updateSourcesInfo(
+        colibriConference.updateSourcesInfo(
             participant.getSSRCsCopy(),
->>>>>>> 3adcdd59
             participant.getSSRCGroupsCopy(),
             participant.getColibriChannelsInfo());
 
@@ -1529,16 +1424,12 @@
         sourcePeer.removeSSRCs(ssrcsToRemove);
 
         sourcePeer.removeSSRCGroups(ssrcGroupsToRemove);
-
+        
+        //FIXME: verify if merged ok
         // Updates SSRC Groups on the bridge
-<<<<<<< HEAD
-        colibriConference.updateSsrcGroupsInfo(
-            ssrcGroupsToRemove,
-=======
-        colibri.updateSourcesInfo(
+        colibriConference.updateSourcesInfo(
             sourcePeer.getSSRCsCopy(),
             sourcePeer.getSSRCGroupsCopy(),
->>>>>>> 3adcdd59
             sourcePeer.getColibriChannelsInfo());
 
         logger.info("Remove SSRC " + sourceJingleSession.getAddress());
@@ -1717,13 +1608,8 @@
      */
     public String getFocusJid()
     {
-<<<<<<< HEAD
+        
         return roomName + "/" + focusUserName;
-=======
-        return chatRoom != null
-            ? chatRoom.getName() + "/" + xmppUsername
-            : null;
->>>>>>> 3adcdd59
     }
 
     /**
@@ -1799,25 +1685,12 @@
     }
 
     /**
-<<<<<<< HEAD
      * Returns the instance of {@link ColibriConference} used in this jitsi
      * Meet session.
      */
     public ColibriConference getColibriConference()
     {
         return colibriConference;
-    }
-
-    /**
-     * The interface used to listen for conference events.
-=======
-     * Gets the <tt>OperationSetColibriConference</tt> of this instance.
-     * @return the <tt>OperationSetColibriConference</tt> of this instance.
->>>>>>> 3adcdd59
-     */
-    OperationSetColibriConference getColibriConference()
-    {
-        return colibri;
     }
 
     /**
@@ -1828,113 +1701,8 @@
      */
     public int getParticipantCount()
     {
-<<<<<<< HEAD
-        /**
-         * The <tt>LoggingService</tt> which will be used to log the events
-         * (usually to an InfluxDB instance).
-         */
-        private LoggingService loggingService = null;
-
-        /**
-         * Whether {@link #loggingService} has been initialized or not.
-         */
-        private boolean loggingServiceSet = false;
-
-        /**
-         * The string which identifies the contents of a log message as containg
-         * PeerConnection statistics.
-         */
-        private static final String LOG_ID_PC_STATS = "PeerConnectionStats";
-
-        /**
-         * Processes a packet. Looks for known extensions (XEP-0337 "log"
-         * extensions) and handles them.
-         * @param packet the packet to process.
-         */
-        @Override
-        public void processPacket(Packet packet)
-        {
-            if (!(packet instanceof Message))
-                return;
-
-            Message message = (Message) packet;
-
-            LogPacketExtension log = null;
-            for (PacketExtension ext : message.getExtensions())
-            {
-                if (ext instanceof LogPacketExtension)
-                {
-                    log = (LogPacketExtension) ext;
-                    break;
-                }
-            }
-
-            if (log != null)
-            {
-                Participant participant
-                     = findParticipantForRoomJid(message.getFrom());
-                if (participant != null)
-                {
-                    handleLogRequest(log, participant);
-                }
-                else
-                {
-                    logger.info("Ignoring log request from unknown JID: "
-                                            + message.getFrom());
-                }
-            }
-        }
-
-        /**
-         * Handles a <tt>LogPacketExtension</tt> which represents a request
-         * from a specific <tt>Participant</tt> to log a message.
-         * @param log the <tt>LogPacketExtension</tt> to handle.
-         * @param participant the <tt>Participant</tt> which sent the request.
-         */
-        private void handleLogRequest(
-                LogPacketExtension log,
-                Participant participant)
-        {
-            LoggingService loggingService = getLoggingService();
-            if (loggingService != null)
-            {
-                if (LOG_ID_PC_STATS.equals(log.getID()))
-                {
-                    String content = getContent(log);
-                    if (content != null)
-                    {
-                        loggingService.logEvent(
-                                LogEventFactory.peerConnectionStats(
-                                        colibriConference.getConferenceId(),
-                                        participant.getChatMember().getName(),
-                                        content));
-                    }
-                }
-                else
-                {
-                    if (logger.isInfoEnabled())
-                        logger.info("Ignoring log request with an unknown ID:"
-                            + log.getID());
-                }
-
-            }
-        }
-
-        /**
-         * Gets the <tt>LoggingService</tt>.
-         * @return  the <tt>LoggingService</tt>.
-         */
-        private LoggingService getLoggingService()
-        {
-            if (!loggingServiceSet)
-            {
-                loggingServiceSet = true;
-                loggingService = FocusBundleActivator.getLoggingService();
-            }
-=======
         return participants.size();
     }
->>>>>>> 3adcdd59
 
     /**
      * Focus instance ID
